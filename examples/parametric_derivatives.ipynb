{
 "cells": [
  {
   "cell_type": "markdown",
   "metadata": {},
   "source": [
    "# Imports"
   ]
  },
  {
   "cell_type": "code",
   "execution_count": 1,
   "metadata": {},
   "outputs": [],
   "source": [
    "import jax\n",
    "import jax.numpy as jnp\n",
    "import matplotlib.pyplot as plt\n",
    "import numpy as np\n",
    "import seaborn as sns\n",
    "import sparse as spa\n",
    "\n",
    "from eikonax import (\n",
    "    derivator,\n",
    "    finitediff,\n",
    "    logging,\n",
    "    preprocessing,\n",
    "    solver,\n",
    "    tensorfield,\n",
    ")\n",
    "\n",
    "sns.set_theme(style=\"ticks\")"
   ]
  },
  {
   "cell_type": "markdown",
   "metadata": {},
   "source": [
    "# Configuration and setup"
   ]
  },
  {
   "cell_type": "code",
   "execution_count": 2,
   "metadata": {},
   "outputs": [],
   "source": [
    "# Jax\n",
    "disable_jit = False\n",
    "log_compiles = False\n",
    "\n",
    "# Mesh\n",
    "mesh_bounds_x = (0, 1)\n",
    "mesh_bounds_y = (0, 1)\n",
    "num_points_x = 3\n",
    "num_points_y = 3\n",
    "\n",
    "# Solver\n",
    "solver_data = solver.SolverData(\n",
    "    tolerance=1e-8,\n",
    "    max_num_iterations=1000,\n",
    "    loop_type=\"jitted_while\",\n",
    "    max_value=1000,\n",
    "    use_soft_update=True,\n",
    "    softminmax_order=100,\n",
    "    softminmax_cutoff=0.01,\n",
    "    log_interval=1,\n",
    ")\n",
    "\n",
    "# Derivator\n",
    "derivator_data = derivator.PartialDerivatorData(\n",
    "    use_soft_update=True,\n",
    "    softminmax_order=100,\n",
    "    softminmax_cutoff=0.01,\n",
    ")\n",
    "\n",
    "# Logger (optional)\n",
    "logger_data = logging.LoggerSettings(\n",
    "    log_to_console=True,\n",
    "    logfile_path=None,\n",
    ")\n",
    "\n",
    "# Initial sites\n",
    "initial_sites = preprocessing.InitialSites(inds=(0,), values=(0,))"
   ]
  },
  {
   "cell_type": "code",
<<<<<<< HEAD
   "execution_count": 4,
=======
   "execution_count": 3,
>>>>>>> ec4afc5d
   "metadata": {},
   "outputs": [],
   "source": [
    "# Create Mesh\n",
    "vertices, simplices = preprocessing.create_test_mesh(\n",
    "    mesh_bounds_x, mesh_bounds_y, num_points_x, num_points_y\n",
    ")\n",
    "mesh_data = preprocessing.MeshData(vertices, simplices)\n",
    "\n",
    "# Initialize tensor field\n",
    "rng = np.random.default_rng(seed=0)\n",
    "parameter_vector = rng.uniform(0.5, 1.5, simplices.shape[0])\n",
    "parameter_vector = jnp.array(parameter_vector)\n",
    "\n",
    "tensor_on_simplex = tensorfield.InvLinearScalarSimplexTensor(dimension=vertices.shape[1])\n",
    "tensor_field_mapping = tensorfield.LinearScalarMap()\n",
    "tensor_field_object = tensorfield.TensorField(\n",
    "    num_simplices=simplices.shape[0],\n",
    "    vector_to_simplices_map=tensor_field_mapping,\n",
    "    simplex_tensor=tensor_on_simplex,\n",
    ")\n",
    "\n",
    "# Initialize logger\n",
    "logger = logging.Logger(logger_data)"
   ]
  },
  {
   "cell_type": "markdown",
   "metadata": {},
   "source": [
    "# Forward solver"
   ]
  },
  {
   "cell_type": "code",
   "execution_count": 5,
   "metadata": {},
   "outputs": [],
   "source": [
    "with jax.disable_jit(disable_jit), jax.log_compiles(log_compiles):\n",
    "    tensor_field_instance = tensor_field_object.assemble_field(parameter_vector)\n",
    "    eikonal_solver = solver.Solver(mesh_data, solver_data, initial_sites, logger)\n",
    "    solution = eikonal_solver.run(tensor_field_instance)"
   ]
  },
  {
   "cell_type": "markdown",
   "metadata": {},
   "source": [
    "# Parametric derivatives"
   ]
  },
  {
   "cell_type": "code",
<<<<<<< HEAD
   "execution_count": 6,
=======
   "execution_count": 5,
>>>>>>> ec4afc5d
   "metadata": {},
   "outputs": [],
   "source": [
    "with jax.disable_jit(disable_jit), jax.log_compiles(log_compiles):\n",
    "    # Compute partial derivatives\n",
    "    eikonax_derivator = derivator.PartialDerivator(mesh_data, derivator_data, initial_sites)\n",
    "    output_partial_solution, output_partial_tensor = eikonax_derivator.compute_partial_derivatives(\n",
    "        solution.values, tensor_field_instance\n",
    "    )\n",
    "    tensor_partial_parameter = tensor_field_object.assemble_jacobian(parameter_vector)\n",
    "    output_partial_parameter = spa.einsum(\n",
    "        \"ijkl,jklm->im\", output_partial_tensor, tensor_partial_parameter\n",
    "    )\n",
    "    # Initialize derivative solver\n",
    "    derivative_solver = derivator.DerivativeSolver(solution.values, output_partial_solution)"
   ]
  },
  {
   "cell_type": "code",
<<<<<<< HEAD
   "execution_count": 7,
=======
   "execution_count": 6,
>>>>>>> ec4afc5d
   "metadata": {},
   "outputs": [
    {
     "data": {
      "text/plain": [
<<<<<<< HEAD
       "[<matplotlib.lines.Line2D at 0x7fb1113cfd90>]"
=======
       "[<matplotlib.lines.Line2D at 0x7f4cdf381310>]"
>>>>>>> ec4afc5d
      ]
     },
     "execution_count": 7,
     "metadata": {},
     "output_type": "execute_result"
    },
    {
     "data": {
      "image/png": "iVBORw0KGgoAAAANSUhEUgAAAf8AAAH/CAYAAABZ8dS+AAAAOnRFWHRTb2Z0d2FyZQBNYXRwbG90bGliIHZlcnNpb24zLjEwLjUsIGh0dHBzOi8vbWF0cGxvdGxpYi5vcmcvWftoOwAAAAlwSFlzAAAPYQAAD2EBqD+naQAAW9NJREFUeJzt/Xl4lPW9P/4/Z8ueyT5JIBDIDoRVFgFFDKCCIKJWUFuFVkspfmpta7U9PVh/tv4oPZ721HRRiwtQlaogoggqKChUZF9DEhJIAtm3ySSZzHp//5jMkMk+YWbumbmfj+vyaubOLK9MQ57z3mWCIAggIiIiyZCLXQARERF5F8OfiIhIYhj+REREEsPwJyIikhiGPxERkcQw/ImIiCSG4U9ERCQxSrELCFRTp06F0WhEQkKC2KUQEZFE1NXVISgoCEePHu33fgx/DzEYDLBYLGKXQUREEmI2mzGYvfsY/h6i0WgAAHv37hW7FCIikoh58+YN6n4c8yciIpIYhj8REZHEMPyJiIgkhuFPREQkMQx/IiIiiWH4ExERSQzDn4iISGIY/kRERBLD8CciIpIYhj8REZHEMPyJiIgkhuFPREQkMQx/IiIiiWH4ExERSQzDn4iISGIY/kRERBLD8CciIpIYhj8REZFIWtqMePaV/+DdvUVefV2GPxERkUg2fngWxwtrcfpivVdfl+FPREQkglNFddh3tAIyGfDQHTlefW2GPxERkZcZTBb89b1TAIA7Z41GTmqsV1+f4U9ERORl73xaiKqGNsRHheB7i8Z4/fUZ/kRERF50qVKLbV9eBAD86J4JCAtReb0Ghj8REZGXWKwC8t89CatVwKwJyZiRmyxKHQx/IiIiL9l18BKKypsRFqLED+8eL1odDH8iIiIvqG/WY/Mn5wEAj9w5FnFRoaLVwvAnIiLygpe3n4beYEFOagzuuHGUqLUw/ImIiDzsP2eq8M3ZaijkMjz+nUmQy2Wi1sPwJyIi8qD2DhNe3n4aAHDPrRlITVaLXRLDv7t169bh5ptvRnZ2ttilEBFRANj8SQEatB1IjgvH8gW+kS0M/26WLFmC7du3i10GEREFgKLyJnx88BIAYM29ExCsUohdEuAP4V9WVoZ169Zh6dKlGDt2LBYvXtzr/UpKSrBq1SpMmjQJs2fPxoYNG2A0Gl1+vWnTpiE+Pt4NlRMRkZRZLFb89b1TEARg7pQUTM7WiF2Sg1LsAgZSXFyM/fv3Y+LEibBarRAEocd9tFotHnnkEYwaNQovvfQSampqsH79enR0dGDdunWi1E1ERNL20cFLKL2qRUSoCj+4K1fscpz4fPjn5eVh/vz5AIBnnnkGZ8+e7XGfd955B21tbcjPz0d0dDQAwGKx4LnnnsPq1auRmJgIAFi2bBkqKyt7PD43NxcbN270+M9CRETSUNekx5ZPCgAAKxePRXRksNglOfH58JfLBx6ZOHDgAGbOnOkIfgBYuHAhnn32WRw8eBD33HMPAHAsn4iIvOKVD06jw2jBmFGxWDA9VexyevD58B+M0tJS3HvvvU7X1Go1EhISUFpa6rHXnTdvXp/fq6qqQnKyOHs2ExGReL45e21N/9rvTBR9TX9vfH7C32C0tLRAre65bjIqKgpardal53rmmWcwZ84cAMCcOXPw1FNPua1OIiIKbHqDGS9vPwMAWDY3A6lJ4q/p701AtPzdaf369YO+7969e/v8Xn+9AkREFJje/rQQ9c16aGLDsHxBltjl9CkgWv5qtRo6na7Hda1Wi6ioKFFqIiIiablUqcWOAyUAgDX3TEBIkO+2rwMi/NPS0nqM7et0OtTV1SEtLU20uoiISBqsVgF/fe8UrFYBsyYkY+qYRLFL6ldAhP+cOXNw6NAhtLS0OK7t3r0bcrkcs2fPFrU2IiIKfJ8eLkNhWRNCgxX44d3jxS5nQL7bJ9FJr9dj//79AICrV6+itbUVu3fvBgBMnz4dsbGxWLFiBTZv3oy1a9di9erVqKmpwYYNG7BixQrHGn8iIiJPaNYZ8MbH5wEA371jDOKiQsUuaUA+H/4NDQ144oknnK7Zb2/atAkzZsxAVFQU3nzzTTz//PNYu3YtwsPDcd999+HJJ5/0So21tbWoq6tzumYymQa1RwEREfm313aeRZvehLThUbhz9mixyxkUnw//lJQUFBYWDni/9PR0vPHGG16pqbutW7ciPz+/x/Xelh8SEVHgOHOxHl8cuwKZDFh730QoFP7R6PP58PcHy5cvR15entO1NWvWsOVPRBTATGYr/r7tFADgjhtHIWtkjNglDRrD3w00Gg00GufTmlQqlWj1EBGR532w/yIqaloRHRGMhxeNEbscl7BpSkRE5KLqhja881kRAGDVknGICAsSuySXMPyJiIhcIAgCXvngDIwmC8anx+PWG1LELsllDH8iIiIXHD5XjSPna6BUyLDm3gmQyXzv4J6BMPyJiIgGqcNgxisfXDu4Z0RipNglDQnDn4iIaJC2fl6EuiY9NDGhuH++7x7cMxDO9ncDbvJDRBT4yqtbsP3LiwCA1ct8++Cegfhv5T6Em/wQEQU2QRDwj21nYLEKmDEuCdPHJYld0nVh+LsBN/khIgps+49fwZmSegSpFHjMDw7uGQjD3w24yQ8RUeBq05uwcec5AMCKBVlIjA0Tu6TrxqYpERFRP7bsLkCzzoDhCRG4+5Z0sctxC4Y/ERFRH0quNGPXwUsAgDX3TIBKqRC7JLdg+BMREfXCahXw922nYRWAmycNx8SsBLFLchuGPxERUS8++7YchWVNCA1W4Ad3jRO7HLdi+BMREXXT0mbEmx+fBwA8eHsO4qJCxS7JrTjb3w24yQ8RUWDZtOs8dO1GpCZFYvFNaWKX43YMfzfgJj9ERIGjqLwJnx4uAwCsuXcilIrAa8gx/N2Am/wQEQUGi1XA398/BUEAbr0hBePS4sQuySMY/m7ATX6IiALDp99cxsUrWoSFKLFqSWBN8uuKTVMiIiIA2lYDNu0qAAB8944xiIkMEbskj2H4ExERAXjz4/No1Zswepgai2aNErscj2L4ExGR5F0oa8Rn35YDAH50zwQoAnCSX1eB/dMRERENwGIV8I9tpwEAeVNHYOzowJzk1xXDn4iIJG3PN5dRckWL8BAlVi0O3El+XTH8iYhIsrStBmy2T/JbOAbRkcFil+QVDH8iIpKsTbsKHJP8Fs4M7El+XTH8iYhIkgrLGh07+Ulhkl9X3OTHDbi3PxGRf5HiJL+uGP5uwL39iYj8y6eHyxw7+a1cPFbscryO4e8G3NufiMh/tLQZsXmX7bjeh+7ICeid/PrC8HcD7u1PROQ/Nn9SAF27CaOS1bhz1mixyxEFm6ZERCQZxRVN2PPNZQDA6mXjJTXJrytp/tRERCQ5VquAl7edgSAAc6ekIDc9XuySRMPwJyIiSdh7pByF5U0IDVZIcpJfVwx/IiIKeK3tRrzZOcnvgdtyEBcVKnZJomL4ExFRwPvXngvQthoxIjECS25OE7sc0TH8iYgooF2q1GLXwUsAgNV3T4BSopP8uuI7QEREAUsQBLy8/QysAjB7wjBMzEoQuySfwPAnIqKAdeDEVZwrbUCQSoHv3yWN43oHg+FPREQBqb3DhNd2ngMA3D8/E5qYMLFL8hnc4c8NeLAPEZHv+ffnRWhs6UBSXBiW3ZIhdjk+heHvBjzYh4jIt1yp1WHHgRIAwGNLxyNIpRC7JJ/C8HcDHuxDROQ7BEHAqx+chdkiYOqYREwflyR2ST6H4e8GPNiHiMh3HD5XjeOFtVAq5Hhsaa7Y5fgkNk2JiChgGEwWvLrjLABg2dx0DEuIELskn8TwJyKigLHti4uobWxHfFQI7p+XJXY5PovhT0REAaGmsR3v7S0CAHx/SS5Cgjmy3ReGPxERBYSNH56F0WxFbnocbpo0TOxyfBrDn4iI/N7Jolr850wV5HIZVi+bAJlMJnZJPo3hT0REfs1sseKVD84AABbNGoVRydxjZSAMfyIi8msffX0JFTWtUIcH4aHbc8Quxy8w/ImIyG816Trw9qcXAAAPLxqDiLAgsUvyCwx/IiLyW5s+LkB7hxkZKVGYPz1V7HL8BsOfiIj8UlF5Ez4/Ug4AWL1sAhRyTvIbLIY/ERH5HatVwD+2nQYA3HpDCnJGxYpdkl9h+BMRkd/Zd7QcxRXNCA1WYuXicWKX43e4/ZEb1NbWoq6uzumayWTiqX5ERB7QpjfhzY8LAAArFmQjVh0idkl+h+HvBlu3bkV+fn6P62o115oSEbnb258WornVgOEJ4Vhyc5rY5fglhr8bLF++HHl5eU7X1qxZw5Y/EZGblVe34KOvSwEAj909Hiol/84OBcPfDTQaDTQajdM1lUolWj1ERIFIEAS8uuMsLFYBM8Yl4YacRLFL8lv8yERERH7hm7PVOFlUB6VCjh/clSt2OX6N4U9ERD7PaLJg44dnAQDL5qYjOT5c7JL8GsOfiIh83vb9F1HT2I5YdQi+My9L7HL8HsOfiIh8Wn2zHu/uLQYArFoyDqHBnK52vRj+RETk017/6BwMRgvGjIrFLZOHi11OQGD4ExGRzzpX2oADJ65CJgNWLxsPmYz797sDw5+IiHySxSrglQ/OAABum5GK9JRosUsKGAx/IiLySZ8dLkPpVS3CQ5T43sIxYpcTUBj+RETkc1rbjdj8iW3//gfvyEFURLDYJQUUhj8REfmctz4tREubESMSI7Fo1mixywk4DH8iIvIpZdUt+PjgJQDAD+/OhVLBqHI3vqNEROQzBEHAqx+cgdUq4MbcJEzK0gziUeQqhj8REfmMb85W4VRxPVRK7t/vSQx/IiLyCbb9+88BAJbNzUBSHPfv9xSGPxER+YQP9pegprEdcVEh+E5eptjlBDSGPxERia5Bq8e7e4sAACsXj0MI9+/3KIY/ERGJ7o2PzqOD+/d7DT9auUFtbS3q6uqcrplMJsjl/GxFRDSQgkuN+PL4FchkwA/v5v793sDwd4OtW7ciPz+/x3W1Wi1KPURE/sJqFfDKDtv+/fOnjUTGCO7f7w0MfzdYvnw58vLynK6tWbOGLX8iogHsPVKOixXNCAtR4nuLuH+/tzD83UCj0UCjcd6IQqVSiVYPEZE/aNObsGmXbf/+FQuyERMZInZJksGmKRERieKdzwrR3GrA8IQILL4pTexyJIXhT0REXnelVoedX5UCAB5dmguVknHkTXy3iYjI6zZ+eA4Wq4CpYxIxdUyi2OVIDsPfD1TVt6G2sV3sMoiI3OJoQQ2OFtRAqZDh0aXcv18MDH8fZ7ZY8dM/fYmf/+UALFZB7HKIiK6LyWzFPzuX9i25OR3DEyLELkmSGP4+TgZAbzCjWWdAS5tB7HKIiK7LxwdLcbWuDdERwVixIEvsciSL4e/jFAo51OFBAIBmHcOfiPxXs86Atz8tBAA8vGgMwkK4JFosDH8/EB0RDABoYvgTkR/bsrsA7R1mZKREYd60kWKXI2kMfz9g3/iCLX8i8lelV7X49HAZAODRpeMhl3P/fjEx/P1AdKSt5c/wJyJ/JAgCXvngDAQBmDNpOMalxYldkuQx/P2AI/xbGf5E5H8Onq7EudIGBKkUeGTxWLHLIYa/f7CP+TfrOsQuhYjIJQaTBa/vPAcAuPfWDGhiwsQuiRj+/sHe8ueEPyLyN9u/vIjaJj3io0Jwz60ZYpdDnRj+foAT/ojIH9U16fHu3mIAwKol4xASxINkfQXD3w9wzJ+I/NEbH5+D0WTB2NGxuHnScLHLoS4Y/n7AHv4trQZu8UtEfuFcaQMOnLgKmQx47O7xkMm4tM+XMPz9QFR4EGQywCoAujaj2OUQEfXLYhXwauf+/QumpyIjJVrskqgbhr8fUCjkiAzr3OKXXf9E5OP2HilHyRUtwkKU+N7CMWKXQ71g+PuJGPuM/xYu9yMi39XeYcLmXQUAgBULsh3DluRbGP5+gpP+iMgfbP2sCM2tBgxPCMfim9LELof6wPD3E9ERXO5HRL6tsr4VH35VAgD4wV25UCkZMb6K/8/4Ce7vT0S+7rUPz8FsETAlW4OpYxLFLof6wfD3E+z2JyJfdrKoFofPVUMul+EHd43j0j4fx/D3E5zwR0S+ymKx4tUdZwEAi2aNwsgktdgl0QAY/n6CLX8i8lW7vylDebUOkWEqPHh7jtjl0CBwo2U3qK2tRV1dndM1k8kEudx9n62unezH8Cci36FrN+Jfu21L+x68PcexJwn5Noa/G2zduhX5+fk9rqvV7uv6srf8tW1GWK0C5HKOpxGR+N7+tBC6dhNGJkVi4cxRYpdDg8Twd4Ply5cjLy/P6dqaNWvc2vKP6mz5W60CdO1Gx20iIrGUV7fg44OXAAA/XDoeCgVHkv0Fw98NNBoNNBqN0zWVSuXW11Aq5FCHB6GlzYhmnYHhT0SiEgQBr+44C6tVwIxxSZiYlSB2SeQCfkzzI/au/ybdtRn/VquAovImWCzWXh/z+9cP45cvfdXn94mIhuLI+RqcLKqDUiHH9+8aJ3Y55CKGvx/pbdLfh1+V4uf/dwA7vy7tcf9mnQHfnK1GweVGVDW0ebVWIgpcJrMV//zQtrRv6Zw0DIuPELskchHD34/0ttzv8LkqAMDpi/U97l9Ro3N8Xduo90qNRBT4Pvq6FFX1bYiODMb987PELoeGgOHvR7pv8WsyW1BY1gQAKKvW9bh/eXWL4+uapnav1UlEgatZZ8A7nxUCAB5eOAZhIe6d30TewfD3I/Zu/6bO8C+uaIbJbBvLr21sh95gdrp/uVPLn+FPRNfvX3suoL3DjLThUZg3baTY5dAQuT389Xo9zp8/j9bW1h7fO3bsmLtfTlJiIp1P9jtX2uD0/a7d/Lbb1/4/YPgT0fW6VKnFp99cBgD88O7x3G/Ej7k1/E+ePIlbb70Vq1evxuzZs/G3v/3N6fuPPfaYO19Ocrp3+5/tFv5lVS1Ot8tr2O1PRO4hCAI2fngWVgGYPXEYxqXFiV0SXQe3hv/69euxbt06fPXVV9ixYwe+/PJL/PKXv4QgCEDnLw8N3bUJfx2wWKwouNQIAMhNt/0j7Drur201QNtqdNxmy5+Irsfhc9U4VVwPlVKOVYu5tM/fuTX8L168iEWLFgEARo0ahc2bN0Or1WLt2rUwGo0DPp76F+MIfyNKrmqhN5gRHqLEnMkpAICyLhP87OP9EaG2yThNOgMMJosodRORfzOZLXht5zkAwN23pCMxNkzskug6uTX8IyMjUVNT47gdHByMv/71rwgJCcEPfvADtvyvU9ctfr85a1viN2Z0HEYPs50hUN6l5W8f/88ZFYvQYAUAoI5d/0Q0BDu/si3ti1UH4768TLHLITdwa/jPnDkT77//vtM1pVKJF198Eampqejo4Fn010OpkDtOzDp4qhIAkJsWh5GJkQCAxpYO6NptPSwVnR8EUpMioYmxfUrnWn8iclWTrgPvfFYEAHh40Vgu7QsQbg3/3/72t1i1alWP6zKZDL/73e+wb98+d76cJNnH/SvrbTv2jUuPQ1iICgkxoUCX1r+9239EYiQ0nV10nPRHRK7avKsAeoMZmSOicesNI8Quh9zEreEfFBSE0NDQPr8/bNgwd76cJNnH/QEgOEiB9OHRAIDUJFvXv33c3x7+I5Mikeho+TP8iWjwLlY04/Mj5QCX9gUcl071q6ysdMuL8kPA0EV3Oc0vJzUGKqXt81tqUiSOFtSgvFrnOPkPAFI011r+DH8iGixBEPDKB2cgCMDcKSnIGRUrdknkRi6Ff15eHmSyoX/yEwQBMpkMBQUFQ34OqYvu0vIflxbv+Hpkl5a/fbKfJiYUocFKdvsTkcu+PlmJgsuNCA5S4JE7x4pdDrmZS+G/adMmz1VCg9I1/HO7bLIxMsk26a+sSufY09/+gYDd/kTkCoPJgtc+si3tu/fWTMRH9z2cS/7JpfD/9ttv3fKi06dPd8vzSJF9zF+pkCErNcZxfURiJGQyQNduxKnOE/5GdK4CsLf87Wv9g1UKUWonIv/wwZcXUd+sR3x0KO65NUPscsgDXAr/bdu2XfcLymQyPP7449f9PFKVorEFem5avFOIB6sUSI4LR2V9G44W2PZasC8BjAxTITRYAb3BgrqmdsdzEBF116DV4919xQCAVYvHsrEQoFwKfy7VE192agxe+PFsjOglwFOT1aisb4PBaNvJzz4UIJPJoIkJQ1m1DrWNeoY/EfVp064CGIwW5KTG4OZJw8UuhzyER/r6GZlMhvHp8U5j/3b2lr5diibC8TUn/RHRQIormrDvaAUA4LG7x1/XBG/ybQz/AGJf6w8ACTGhTjtxcdIfEfVHEAS8+sFZAMCtN6Qga2TMgI8h/+WR8K+rq+v1emFhoSdejjqNTL7W8h/RrReAa/2JqD9fn7q2tO/hRVzaF+g8Ev5Lly7FRx995LhttVrx97//HStXrvTEy1GnYfERUCps3XTdhwDY7U9EfTGaLHjDvrRvbgaX9kmAR8L/1Vdfxcsvv4yf/OQnOHLkCO6//34cOXKkx6E/5F4qpRzDE2zj/N3Dn93+RNSXHQdKUNukR3xUCJZxaZ8keCT8x40bh3fffReXLl3Cww8/jMzMTLz22mvc1tcL7puXhSk5Gtw4Ptnpeve1/kREANDU0oF399pO7XvkzrEICXJpERj5KY+Ef1lZGVauXIno6Gi88MILOHjwIH7/+9/DYDB44uWoi7lTUvDcYzMdR//a2df6A0Adu/6JqNPmTwqgN1iQNTIacyaniF0OeYlHwv/+++/HokWLsHnzZixbtgw7d+5EfX097rrrLk+8HA2Cfa0/ANQ26sUuh4h8QOlVrePUvkfv4ql9UuKR/p2tW7di1KhRjttRUVH405/+hN27d3vi5WiQNLG2jX446Y+IBEHAP3echSAAcyYNx5jRPLVPSjwS/vbg1+v1aG5uhiAIAIAJEyZ44uVokDjpj4jsvjlbhTMl9QhSynlqnwR5JPwLCwvx9NNPO63rl8lkUKlUOHXqlCdekgaBa/2JCJ1L+zZ+aFvad/fcDMffBpIOj4z5P/vss5g3bx5OnjyJiIgInDx5EitXrsSvfvUrT7wcDZL9H/jZ0nps++IiisqbYLFYxS6LiLxsx4ES1DS2I1YdgvvyMsUuh0TgkZb/xYsX8a9//QsKhW12eXBwMH76059i/vz5WLFihSdekgYhfXgU5DKgscWA1zs39AgNVuKnKyZj1gQuwySSgsYuS/tWLh6L0GAu7ZMij7T81Wo1dDodACAxMRHnz59HQ0MD2tvZ3SympLhwvPSLW/H9JeMwY1wSwkNV0BvMjoM8iCjwbdp1HnqDBdkjY3ALl/ZJlkc+8i1fvhxHjx7F/Pnz8fDDD+Ohhx6CXC7H/fff74mXIxeMTFJjZJIay+Zm4PiFWjz76n9Q1dAmdllE5AXFFU3Ye8R+al8ul/ZJmEfCf/Xq1Y6v77//fsyePRvt7e3IzOTYki8ZlhAOAKiub4PVKvAPAVEA635qX3Yql/ZJmccGeyoqKlBUVOTU1X/hwgUsWbLEUy9JLkqIDoVCLoPRbEVjSwcP8yAKYF+fvHZqH5f2kUfC/5VXXkF+fj6ys7MREhLiuC6TyRj+PkShkCMxNgyV9W2oqm9j+BMFKIPJgtc/tk3y/U5eJuKi+G9d6jwS/q+//jref/99dvP7geT4cFTWt6GyvhXjM+LFLoeIPOCD/RdR16RHfHQo7p7LU/vIQ7P9w8LCMGLECE88NblZcrxt3L+qnpP+iAJRg1aP9/YWAwBWLR6LYJVC7JLIB3gk/B999FE888wzKCgoQE1NjdN/5Fvs4V/J8CcKSJs/KUCH0YKc1BjcPGm42OWQj/BIt/9zzz0HAD0O8pHJZCgoKPDES9IQDYuPANjyJwpIFyuauyztGw+ZjCt6yMYj4X/hwgVPPK3HNTU14amnnkJFRQWCgoKQm5uL5557DkFBQWKX5jGObv+GNgiCwD8ORAFCEAS8uuMMAGDuDSnIGhkjdknkQzzS7Q8AOp0Ou3btwhtvvIFdu3ahtbXVUy/lNjKZDKtXr8aePXuwY8cOGAwGbNmyReyyPEoTEwa5DDAYLWjSGcQuh4jc5KuTV3H+UufSvkVc2kfOPBL+x48fx/z587Fp0yacPn0amzZtwrx583D8+HGXn6usrAzr1q3D0qVLMXbsWCxevLjX+5WUlGDVqlWYNGkSZs+ejQ0bNsBoNLr0WtHR0Zg2bRoAQC6XIzc3F5WVlS7X7E9USjkSOo/6Zdc/UWDoMJrx+s5rS/u4jJe680i3/+9//3s8++yzWLRokePaJ598gt/97nfYtm2bS89VXFyM/fv3Y+LEibBarRAEocd9tFotHnnkEYwaNQovvfQSampqsH79enR0dGDdunVD+hkMBgO2b9+Op556akiP9yfD4sNR09iOqvpWjEuLE7scIrpO7++7iHptBzSxYVzaR73ySPiXl5fj9ttvd7p22223DSmI8/LyMH/+fADAM888g7Nnz/a4zzvvvIO2tjbk5+cjOjoaAGCxWPDcc89h9erVSExMBAAsW7as15Z8bm4uNm7c6LhttVrx9NNPY8aMGZgzZ47LNfub5PhwnCiq44x/ogBQ29iObV/YlvZ9f8k4Lu2jXnkk/LOysvDOO+/goYceclx75513kJHh+idQuXzgkYkDBw5g5syZjuAHgIULF+LZZ5/FwYMHcc899wAAtm/fPqjXfO655yCXy/HrX/+63/vNmzevz+9VVVUhOTl5UK8ntmTO+CcKGK99dA5GsxXj0+Mxa7x//A0i7/NI+P/2t7/FmjVr8NprryE5ORlVVVUAgL///e+eeDmUlpbi3nvvdbqmVquRkJCA0tJSl55rw4YNqK6uRn5+/qA+eASCYV1m/BOR/zpTUo+Dpyohl9lO7ePqHeqLR8I/MzMTn3zyCU6dOoXa2lpoNBpMnDgRKpXKEy+HlpYWqNXqHtejoqKg1WoH/TzFxcXYuHEj0tLScN999wEAZs2ahaeffrrX++/du7fP5+qvV8DXdN3lj8v9iPyTxSrgn52n9t124yiMHhYldknkwzw25j9y5EhMnTrV6frRo0d7XPMlmZmZKCwsFLsMr0uMDYNMBrR3mNHSZkRURLDYJRGRi/YeKUdppRbhIUp8944cscshH+ex7X27T6zbv38/fvrTn3ri5aBWq6HT6Xpc12q1iIrip9+BBKkUjqVAlXXs+ifyN+0dJmz+xLZ76orbsvkBngbkkfB/6qmnsGrVKlRXVwMAdu3ahf/+7//Gyy+/7ImXQ1paWo+xfZ1Oh7q6OqSlpXnkNQNNcpx93N/3N2MiImf//rwIzToDhsWH487Z/JtHA/NIt/+CBQtgNBqxcuVK3HvvvXjrrbfw+uuvIz093RMvhzlz5uAf//iH09j/7t27IZfLMXv2bI+8ZqBJjg/H6Yv1XO5H5GeqG9qw44Ct8fODu3KhUkpjojJdH7eFf/cT+6ZOnYply5bhjTfewF/+8hdERESgpqbGseZ+sPR6Pfbv3w8AuHr1KlpbWx0HBk2fPh2xsbFYsWIFNm/ejLVr12L16tWoqanBhg0bsGLFCpdfT6qG8WhfIr/0+kfnYLZYMSkzAdPG8u8dDY7bwv+WW26BTCbrdQe+7373u45Z5K6e6tfQ0IAnnnjC6Zr99qZNmzBjxgxERUXhzTffxPPPP4+1a9ciPDwc9913H5588snr/KkGp7a2FnV1dU7XTCaTXy0VTGb4E/mdMyX1OHS6CnIZ8OhSLu2jwXNb+HvqJL+UlJRBzcBPT0/HG2+84ZEaBrJ161bk5+f3uN7b8kNfxaN9ifyL1Spg44e2pX233zgKqcn+8/eGxOe28D916hQmTpwIdB7s05cpU6a46yV9xvLly5GXl+d0bc2aNX7V8k+Msx3u06o3QdduRGRY4B5jTBQIvjx+BSVXtAgNVuLB27m0j1zjtvD/r//6L3z00UcAgF/84he93kcmk/W7MY6/0mg00Gg0Ttc8taGRp4QEKREXFYIGbQdOX6xH2rAoKOQyREcGI4h7gxP5lA6jGZt3nQcAfGdeJqIjubSPXOO28LcHPwDs27fPXU9LXpQcH44GbQfWv3nEcS0qIgh/++U8qMPZE0DkK3bsL0G9tgMJMaFYOsczq6gosPlPvzR53O0zUhGrDkFEqAqhwQrIZYC21YhjF2oG8Wgi8oamlg68t892at8ji8ayZ46GxK3h//bbbzvdPnr0qNPtP//5z+58OXKzuTeMwJvP3o63f7cI/35hMZZ1ngN+orBW7NKIqNO/9lxAh9GCrJHRmDN5uNjlkJ9ya/j/8Y9/dLr94x//2On2pk2b3Ply5GGTs23zGE4U1fW6hJOIvOtSpRafHS4DOjf04dI+Giq37vDXPSAGuh0oAmGdf2/Gjo5FcJACzToDLle18JQwIhEJgoCXt5+BVQBumjgMY0fHiV0S+TG3hn/3T6ED3Q4UgbDOvzcqpQLj0+NxtKAGJwrrGP5EIvr6VCXOlTYgSCnHqiXjxC6H/Jxbw99qteLEiROOFr7FYnG6Hagt/0BY59+XyVkJtvAvqsU9t2aIXQ6RJHUYzXht5zkAwL15mdDEhIldEvk5t4Z/bGwsfv7znztuR0VFOd2OiYlx58v5jEBY598X+7j/udIGdBjNCAnyyFlQRNSP7V9cRH2zHvHRofwQTm7h1r/kXN8feFI0EYiPCkG9tgPnSxsxJUcziEcRkbvUNrXjvS8uAgC+v2QcP4CTW7jcL71nzx5cvnw5YLvwyZlMJusy659L/oi87Y2PzsNosmBcWhxumjhM7HIoQLj8EfKJJ56ATCZDSEgI0tPTkZWVhezsbMf/xsbGeqZSEs3kLA0++7ac6/2JvOz8pQZ8dfIqZDLgh3ePD9hJ0+R9Lod/fn4+iouLUVRUhKKiInz44Ycwm82OX8q4uDinDwM5OTnIysoKiMlvUjUxKwEyGVBWrUODVo+4qFCxSyIKeF1P7Zs/bSTShnO1DbmPy+E/f/58zJ8/33HbaDSitLQUhYWFjg8ERUVFOHjwINDZbRweHo477rgDa9aswfDh3JHK36jDg5CREo3iimacLKrDvGkje9znUqUWO78qxYO35yA+mh8OiK7XgRNXUFTejNBgBb63cIzY5VCAue6ZI0FBQcjJyUFOjvORki0tLSgqKkJhYSGOHz+OXbt2Yc+ePdiyZQuys7Ov92XJyyZna1Bc0YzjhbW9hv/Wz4pw8HQlEuPCsHx+z/9/93xThhOFtWhs6UCTrgO6dhO+k5eJe/MyvfQTEPmPDqMZb35sO7XvvrwsxKhDxC6JAozHpo2q1WpMnToVU6dOxUMPPYTGxkY8+OCDePHFF/HKK6946mVFEag7/HU1OSsB//68CKeKbVv9dh97LKpoAgA0NHf0eKy21YD8d0/2uP7l8SsMf6JefND11L5beGofuZ/X1ozExsZixYoVeOmll7z1kl4TqDv8dZWdGgOlQg5tqxFVDW0YFh/h+F6zzoC6Jj0AoLGlZ/jXNdu+FxGqwtrvTESHwYz/23oSza0GL/4ERP6hQat3nNq38s6xCOapfeQBXl0wOmvWLFy4cMGbL+kVgbzDn51KqUBGShQulDXhwuUmp/Av7mz1o4/wt19LigvDTROHO263tBpgsQpQyDmDmchu064CGIwWZKfG4OZJnCNFnuHV8M/KysL69eu9+ZJeEcg7/HWVMyrWFv5ljcibOsJxvbii2fF1b+HfoLVdi1XbJgJGhQdBJgOsAtDSZkBMJMcziQDgwuVG7DtaAQB4bClP7SPPcWvT9NKlS2htbXXnU5IPyUm17eFQeLnJ6XrX8G/S2VrzXTXawz/KFvIKhRyRYUFA55ABEQEWq4CXt58GOpf2ZadyzxTyHLeFv9FoxKJFi/D555+76ynJx+SMsp3NcLlKC73BDHQe1nSxS/hbrQJa2pwD3d4bEBd1rYUfExkMMPyJHD7/tgwXr2gRFqLEw3dyaR95lltb/tzyN7DFRYUiPjoUVuHaOH9dsx7NrQYo5DJEhNqGOuwtfbsGrW3CX2yX5UrR9vDnpD8i6NqNePPjAgDAQ7fncCiMPC5wZqSRV+Sk2lr/Fzq7/u1d/qnJamhibceMNukGbvlHR9i+ZsufCPjX7gvQtRsxMikSi2aPFrsckgCGP7kkZ5RtHPJCWSMAoLjc9iEgc0S0o2Xf0KPlb5/w10vLn+FPEne5qgWfHLoEAFi9bDyUCv5ZJs/j2ZDkkq4tf0EQHC3/zBHREATb111n/JvMFrS0GYE+wr9J13N1AJGUvPnxeVgFYPaEYZiQkSB2OSQR/IhJLkkbHg2VUg5duxFX61pRcsUe/jGOcG/qEv5NLbaWvVIhhzo8yHE9OoItf6IzF+txtKAGCrmMk/zIq9jydwMpbO9rp1LKkZESjYLLjfji2BW0dZgRpJRjZFIkCjuHALq2/Bu6LPPrumY5Rs0JfyRtgiDg9Y/OAQDumDnKaeMsIk9j+LuBFLb37SpnVCwKLjdi938uAwDShkdBqZAjtrMrv6FL+Dsm+3U7mKS/lv8n/7mML45W4Fcrp3HWMwWsQ6erUFzRjJAgBZYvyBK7HJIYhr8bSGF7367s4/72sfzMkbbb9k18mpxa/nqn79nZx/y1bUZYrQLkXbb43flVKSpqdDhw4iqWzuGhJhR4zBYrNu2yndq3bG4GP+SS1zH83UAq2/va2Wf822WOiAa6TOiz7/KnkMv6bPlHdbb8rVYBunaj47YgCKhpbAc6x0MZ/hSIPjtchsr6NkRFBOFuntpHInBb01SlUmHTpk246aab3PWU5KNi1SHQxIQ6bmek2MI/OiLYtmd/l13+7GP+cd1a/souW/x23RegWWeA0WQBAJwrbYDVyo2jKLDoDWa8/WkhAGDFgmyEhQRuQ4F8l9vCXyaTYfr06YiPj3fXU5IPs+/zHxaixPAE20QlhULuGMu37/Jnb/nHqnt2a15b639tmKC6od3xdavehMtVLR79OYi87d29RWjSGZAcF47bbxwldjkkUYE5KE0eN3a0LfyzRsQ4jdfHdIa8PfSvtfxDezxHb/v7Vze2Od3nTEm9R+onEkN1Qxs+2F8CAFi1ZBxUSv4JJnHwN4+GZMGMVKxYkI1Hl+Y6XY91hL+h8397n/CHPvb3t7f87R8ozlxk+FPgeP2jczCZrZiYGY8bc5PELockjOFPQxKkUuChO3KQmuy8nNE+tt/Y0oH2DhP0Btv4ff/d/tfCv6az5T9tTCLQy7i/yWzFlk8KcLSgxiM/F5GnnLlYj0OnqyCXAY8uHe+07wWRtzH8ya3sS5YaWzocXf5hIUqEBvdcWGKfH9B1wp+95T9rwjCEBit6jPvv+eYytn5ehL++d8rjPwuRu1isAl7dcQbo3NBnVHJg7gFC/sMj4S8IAkpKSnDixAmUlJTwqF8J6brWv7/JfuhjzL+mwdbyH5YQjrGj44Au4/4msxXvf3ERAFDfrEer3uTRn4XIXT47XIZLlS0ID1XhwdtzxC6HyP3hv3XrVsyaNQuLFy/GAw88gDvvvBOzZs3C22+/7e6XIh9kX8/f0KXl332Zn110pPOxviazxbE7YFJsOMan21aO2Mf9vzxWgfpmvePxFdU6j/4sRO7Q3mHClt0FAIAHb8927GlBJCa3bvKzb98+/PGPf8QTTzyBvLw8JCQkoLa2Fl988QX+9Kc/QaPRYN68ee58SfIx9j37B9Pyvzbhz3a/2iY9BAEICVIgKiII4zNs4X+utAFmixXv7SsGOicDWq0CymtaMGZ0bK/PTeQr3ttXDG2rEcMTwrFo1mixyyEC3B3+W7ZswdNPP43vfOc7jmspKSn43ve+h5CQEGzZsiUgw19KB/sMpOsuf/ZW+oDd/q22LX6rO7v8E2PDIJPJkD48yjHuv+WTAlTWtyEyTIVZE4ZhzzdlKGPLn3xcfbMeOzqX9j1y5zgoFdL7m0C+ya3hf/78ebz44ou9fm/BggX4n//5H3e+nM+Q2sE+/YmOCIa8c5e/S5VaoI81/uhli1/7ZL+kuHCgc9OgsaPjcOxCrWOsf8nN6YiPCsGeb8pQXs0NgMi3bdldAKPZirGjY7m0j3yKW8PfaDQiJiam1+9FR0fDZArMCVpSO9inPwqFHFERwWjSGVBy1Rb+va3xh2OLXxV07SY06wyOPf0T48Ic9xmfHo9jF2oBAKHBSiy5aTQq6209BOVs+ZMPu1Spxb6jFQCA7y8Zx6V95FPcGv5WqxUnTpzoc3Z/oM76l9rBPgOJjQpBk84Ag9G2xr+vCX/oHPe3h7+92z8pNtzxffu4PwDcOXs0IsKCMCLR9qGqSWdAS5sR6vAgD/40REPz+s5zEATgponDkJ3KuSnkW9wa/rGxsfj5z3/e5/f76hWgwBKrDkEJtE63+xIdEYKKmlY0tRpQ09Cz5Z8+PAqa2DDoO8yOE/5Cg5XQxISitkmP8uoW5KbzPAnyLccLa3GiqA5KhQyP3DlW7HKIenD7bH+i7mHf31nlXXf5s+/rnxR7LfwVCjn+78lbYLEKTkukRiapbeFfo2P4k0+xWAW8vvMcAGDR7NGOOSxEvsStg9Ldj/P9wx/+4M6nJz/RNfyjI4L7PbzEPuP/Sq0O7R1mAICmS/gDQERYUI+10alJkQCAMp76Rz7m82/LcLmqBRGhKqxYkC12OUS9cmv4t7U5n8j2/vvvu/PpyU/EdAn//rr80aXlf+FyY+f9gxESNHCH1MjO8C+v4aQ/8h3tHSZs+eQCAGDFbdmIDON8FPJNbg3/7rNZA3WCH/Uvrmv49zPZD13297eHeGLs4LpIRyballGWVen4e0Y+4719xWhuNWBYPDf0Id/m0dn+vc3+nzJlijtfknxQ19Z+fzP90aXlb/8V6TrZrz8piRGQyQBduxHNrYZ+5xUQeUNtYzs+6NzQZ9WScf0OdxGJzaOz/aOiopxuy2Qy7N27150vST7IvsUvXOj2t0saZMs/JEiJpNhwVDW0obxax/An0W3aVQCT2Yrx6fGYMY4b+pBv42x/cjvHLn/CIFr+Ec7fTxpkyx+d4/728J+YmTDkeomuV2FZI/afuAKZDPjBXdzQh3yfy/1Se/bsweXLlznOSn1SKOSOFv3ALX/nCVGJsa6FPwCUcZtfEpHVKuDl7WcAAHlTRyA9JVrskogG5HLL/4knnoBMJkNISAjS09ORlZWF7Oxsx//GxnInKwJumjQch89WD7izmUqpQESoCq1629bPrqyJHplkm/THbX5JTPuOlqO4ohmhwUo8sogb+pB/cDn88/PzUVxcjKKiIhQVFeHDDz+E2Wx2dHPFxcU5fRjIyclBVlaWJPe5l7LHlo7Ho3flDqr7MzoyGK16E5QK+YA9BV2ldlnuJwgCu1rJ69r0Jrz5cQEA4IHbsp2WuRL5MpfDf/78+Zg/f77jttFoRGlpKQoLCx0fCIqKinDw4EGgc5JfeHg47rjjDqxZswbDhw93709APmuwYRwdGYwrta1IjA2DXD74AB+eEAG5XIY2vQmNLR19nh5I5Clvf1qI5lYDhidEYPFNaWKXQzRo1z3hLygoCDk5OcjJyXG63tLSgqKiIhQWFuL48ePYtWsX9uzZgy1btiA7m7te0TX2tf6DXeZnF6RSIDkuHFfrWlFWrWP4k1eVV7fgo69LAQCP3Z3LpX3kV9w6278rtVqNqVOnYurUqXjooYfQ2NiIBx54AC+++CJeeeUVT72sKGpra1FXV+d0zWQycahjkOxd/UkuTPazG5kUiat1rSiv1mFKtmYQjyC6foIg4NUPzsJiFTBjXBJuyEkUuyQil7gU/pWVldf1Yg8++CD+8pe/XNdz+KKtW7ciPz+/x3W1Wi1KPf5mwYxU1DXrsXAIO6KlJqnxnzNVKL3a7JHaiHpz8HQlThbXQamQ4wd35YpdDpHLXAr/vLy865pUFaiTspYvX468vDyna2vWrGHLf5BGJavx65XTh/TYcWm21QSniusC9veLfEub3oRXP7At7bs3LwPJ8Ty1j/yPS+G/adMmz1XixzQaDTQa5y5nlUolWj1SMnZ0HIJUCjS2GHC5qgWjh0WJXRIFuC2fFKCxxbZ///3zssQuh2hIXAr/b7/91i0vOn360Fp5RN0FqRQYnx6HYxdqcaKwluFPHlVU3oSPD10CAKy5dwKCVAqxSyIaEpfCf9u2bdf9gjKZDI8//vh1Pw+R3ZQcDY5dqMXxwlrcc2um2OVQgLJYrPjre6cgCMDcKSmYlMUJpuS/XAp/7t1Pvsg+y/9caSM6DGaEBHtsEQtJ2EcHL6H0qhbhoSp8/65xYpdDdF04I4383vCECGhiQmG2WHGmpF7scigAtbQZ8a/dFwAAK+8cy1Mkye8x/MnvyWQyTO5s/R8vrBW7HApA274oht5gxuhhatw2I1XscoiuG8OfAoK96/9El/AXBAFbPytE/rsnYbHyFEoamiZdBz46aJvk9907xri0BTWRr2L4U0CYmJkAuVyGq3VtqGlsBwB8ergcW3ZfwJ5vynD+UoPYJZKfen/fRRiMFmSNjMa0sdzJjwIDw58CQnioCtkjY4DOrv+SK814eftpx/fPlzL8yXUNWj0+6Vza99DtY7iJFAUMhj8FjCk5tq7/g6eu4g+bjsJktiIi1LbZ0jmGPw3Bvz8vgtFsxdjRsZicnSB2OURuw/CngGEf9z9VXI+qhjZoYkLx61W2DaUulDXCYrGKXCH5k9rGdnx6uAzoHOtnq58CCcOfAkZ6SjQiw4IAAEqFHM88Mg3jRschPFQFvcGC0kqt2CWSH3nns0KYLQImZMRjfEa82OUQuRXDnwKGQi7DTZOGAQB+eHcuMkfEQC6XYexo2+E/7PqnwSquaMLnR8oBAN9bNEbscojcjuFPAeWxpeOx8b8WOB0PnJsWBzD8aZCsVgEvbzsDQQBuvSEFOamxYpdE5HYMfwooKqUcmtgwp2tjHeHfCCvX+9MA9h2tQGF5E0KDlVi5mNv4UmBi+FPASx8ejeAgBXTtRlyp1YldDvmwNr0Jb358HgCwYkE2YtXcxpcCE8OfAp5KKXfsAcCuf+rP258WornVgOEJEVhyc5rY5RB5DI8/c4Pa2lrU1dU5XTOZTJDL+dnKV+SmxeH0xXqcLW1wmg9AZFde3YKPvi4FAPzw7vFQKfnvlwIXw98Ntm7divz8/B7X1Wq1KPVQT2O7TPoTBIFrtqmHt/YUwmIVMGNckmPDKKJAxfB3g+XLlyMvL8/p2po1a9jy9yHZqTFQyGVo0HagprEdSXHhg3ocPyhIQ3l1Cw6dqQS4tI8kguHvBhqNBhqNc0tBpVKJVg/1FBKkRMaIaBSWNeH8pYZBhf/f3juFI+er8eefzUVURLBX6iRxvLuvGIIAzByfjNQk9thR4GPTlCTDvt7/bMngJv19feoq6rUdnCQY4CrrW3Hg+BUAwP3zs8Quh8grGP4kGfZx/8Ec79veYYKu3QQAqKjh8sBA9t7eYlgFYOqYRGSkRItdDpFXMPxJMjJH2P6wV9a3wWCy9Hvfuia94+uKmlaP10biqG1qx76jFQCA5Wz1k4Qw/EkyoiOCER6qgiAAVfVt/d63tqnd8TVb/oFr2xcXYbEKmJgZj5xR3MaXpIPhT5Ihk8mQkhABALha239rvrbxWvhfqdXBwm2BA05ZdYvjyN7l87PFLofIqxj+JCnDNbbwv1LXf2u+tku3v9FsRV2XngDyf+cvNeDp/K9hMluRmx6H3PQ4sUsi8iqGP0nK8M6W/5WBWv7dwp5d/4Hj8Nkq/Pc/DqFNb0JOagx+9ch07uVAksPwJ0mxt/wH7PbvDP+QIAXA8A8Yn39bhhfe+BZGsxXTxibi+R/Ngjo8SOyyiLyO4U+SkmIP/7pWCELf4/j2bv+JmQkAgHKGv99r0OqR/+4pWAVgwfSR+K+V0xESxH3OSJoY/iQpw+LDIZcB7R1mNOsMvd7HYLI4vnfDmEQAwBUu9/N7+45WwGIVkJMag/93/yQoFPzzR9LF336SFJVSAU1sGADgSl3vgV7Xpct/7Gjb8q/yGl2/PQXk2wRBwN4j5QCABTNSOcZPksfwJ8kZaNKfvctfExuGYfERkMtl0BvMaGzp8Gqd5D4XLjfhal0bgoMUuGniMLHLIRIdw58kJ0UTCfQz6c/e8tfEhEGllCO58xCg8mqO+/urzztb/bMnDENYCA/dImL4k+QM7zLprzc1jfbwDwUAjEyyfVioqGX4+6MOgxlfnbwKAJg/faTY5RD5BIY/Sc5Au/zZ9/XXxNjmBthXCHCPf/906Ewl9AYzkuLCHCc7Ekkdw58kx97yr2lsg8nc84Cfay1/W/iPTOxs+XO5n1/6/FvbwT3zp43kRD+iTgx/kpyYyGCEBithFWwn/HXnGPOPtXX7p/QS/tpWA/64+Si+OnHVa3WT66ob2nCmpB4yGZA3lV3+RHYMf5IcmUx2bbOfbl3/JrPVMau/a7e/TAa0tBmhbbWt/395+xkcOHkVf37nOCrrORzgq/YesbX6J2YmIKFzDgcRMfxJovqa9Neg1cMqACqlHFERwQCAkCCl44NARY0OR85XOyaQGc1W/O29U9wDwAeVV7dgx4GLQGeXPxFdw/AnSUrpY61/bdO1mf5y+bXx4RGdXf9F5c342/unAQBzJg1HkEqBU8X1jhYm+YZWvQm/f/1b6A0WTMiI59p+om4Y/iRJfbX8axttM/0TOlv6dvbwf+vTC6hv1kMTG4b/d/8kPHib7Rz413ae7XO7YPIuq1XAi/86hsr6NiTEhOKX35vKrXyJuuG/CJIk+0Y/V2qdD/ipbXKe6W83ovPDgsFoWx2w9t6JCAlW4u5b0pE2LAq6dhNe3XHGiz8B9eWtTy/gaEENgpRy/HrldMfwDRFdw/AnSUqOD4dMBrTpTdC2Gh3Xa7vN9Lcb0bnRDwDMnZKCKTkaAIBCIcf/u38S5DLgwImrOF5Y67WfgXo6cr4aWz8rAgA8fv8kZKREi10SkU9i+JMkBasUjq79rl3/3Tf4sUtNUiMyLAgxkcH4wV25Tt/LGBGNO2aOAgB8cYxj/2KxWKzY+OFZAMDim0bj1htGiF0Skc9i+JNk9Tbpr/sGP3ahwUr89Ze34qVf3IroyJ7dyDNykwEA5y81erhq6su+oxW4WtcGdXgQvrdwjNjlEPk0hj9JVvdJfxargPrm3lv+ABATGdLn+HFOagzkMqC2sd3xHOQ9JrMFb39WCAD4zrxMHt5DNACl2AUEgtraWtTV1TldM5lMkMv52cqX2bft3X+8AotvGg0ZZLBYBSjkMsRGhbj0XGEhKoweHoWSK1qcv9SAOZNTPFQ19Wb3f8pQ16RHrDoEC2eNFrscIp/H8HeDrVu3Ij8/v8d1tVotSj00OHMmD8fOr0tRXq3Db1/9D1beOQ4AEB8dCoXc9T3gx42OQ8kVLc6VMvy9qcNgxr8/t03yW3FbNoJVCrFLIvJ5DH83WL58OfLy8pyurVmzhi1/HxcWosJvH52Jp146gIqaVvzvW8eAPrr8B2NsWhw+/KqU4/5etvPrUjS3GpAUF4YFPLKXaFAY/m6g0Wig0WicrqlUHHP0BwkxofjtYzPxTP5XaOswO64NxdjRsQCAsuoWtOpNiAjl74CntbYbse0L2xa+D96eAyU38yEaFP5LIckblazGf62a4QiOxNihtfxjIkMwLD4cggBcuMzWv6dZLFb88V/H0Ko3YURiJIdaiFzA8CcCMD4jHr9aOQ1TcjSYe8PQQ2Ts6DgAwLnSBjdWR90JgoBXPjiD4xdqERykwM8enDKkeRpEUsVuf6JO08cmYfrYpOt6jnFpsfj8SDnOX2L4e9LOr0ux69BlyGTAzx+8gTv5EbmILX8iN7K3/IvKm2E0WcQuJyAdOV+NjTtsO/mtvHMcZo5PFrskIr/D8Cdyo+T4cERHBsNssaK4olnscgJOk64Df9xyDFYBuP3GVCybmy52SUR+ieFP5EYymcwx659d/+734YFS6A1mZKRE4Uf3TIBMxnF+oqFg+BO52ThO+vOINr0Juw5dAgCsWJDNZX1E14H/eojczD7uf+FyIyxWQexyAsauQ5fQ3mHGyKRITLvOiZlEUsfwJ3Kz0cPUCA1WoK3DjPLqFrHLCQgdRjN2HCgBANyXlwk5l/URXReGP5GbKRRypA23LT2rqNGJXU5A+PzbcmhbjdDEhmHOpOFil0Pk9xj+RB4Qp7adCtjYYhC7FL9ntlix7UvbFr733poBBcf6ia4b/xUReUCMI/w7xC7F7+0/fgV1TXpERwZj/jQe3EPkDgx/Ig+IVQcDAJoY/tfFYrHi3b3FAIC756QjiMf1ErkFw5/IA2LZ8neLz49U4GpdKyLDgrBw1iixyyEKGAx/Ig9gt//1M5gsePvTCwCA++dnISyERyQTuQvDn8gD7C1/dvsP3cdfl6JB24GEmFAsYqufyK0Y/kQeYG/5t3WYYeABPy5r1ZscY/0P3Z7DsX4iN2P4E3lAeIjSEVhs/bvu/X3FaNWbMDIpEnNvGCF2OUQBh+FP5AEymcwx479By/B3RYNWjw+/KgUAPLxwDBTczY/I7Rj+RB4SE9k57q9j+Lvig/0lMJosGDMqFtPHcQ9/Ik9g+BN5SGwUZ/wPxdnO0xCX3JTGI3uJPIThT+QhjrX+7PYfNJPZisuVtsOQMkdGi10OUcBi+BN5SExk5y5/Ou7vP1hl1S0wW6yICFUhMTZM7HKIAhbDn8hD4tjt77KSK80AgIyUaHb5E3kQw5/IQxwT/hj+g3bxihYAkJ4SJXYpRAGN4U/kIdzf33UX7S3/ERzvJ/Ikhj+Rh9hn++vaTTCZucvfQLpO9stIYfgTeRLDn8hDIkJVUClt/8SaWjjpbyCc7EfkPQx/Ig+RyWSOGf/s+h8YJ/sReQ/Dn8iDeLTv4HGyH5H3MPyJPIhH+w4eJ/sReQ/Dn8iD7OHfwPDvFyf7EXkXw5/Ig2I6T/bjhL/+cbIfkXcx/Ik8KM4+5s+T/frFyX5E3sXwJ/KgGDeM+ZstVr/bJ+BMST3+svUEWtuNvX7fYhWcbnOyH5F3MfyJPOh6d/lr7zDhZ3/ej+8//1mfQeqL3tpzAZ99W44P9pf0+F6TrgOPvfAZfvLiF7hUaQt9TvYj8i6GP5EH2cNf22qE2WJ16bGCIOAvW0/iUmULmlsNOHah1kNVul9lXRsAYO/RCli7tfI//aYMdU16XKpswc//7wB2HCjhZD8iL2P4E3lQZFgQFHLbGHazi0f77jhQgoOnKx23jxf6R/h3GM2Ono76Zj3OXKx3fM9iFbDncBkAYHhCOExmK/654ywn+xF5GcOfyIPk8qHt8neutAGvf3QeAHDzpOEAgBOFtRAEYYBH9s9iFXq0xN2tpqHd6fbnR8sdX58orEVdkx4RoSr8+Wdz8djSXCgVtj9DnOxH5D0MfyIPsx/wM9jwb2zpwB82HYHVKmDulBQ8+cBkBAcp0KQz4HJVy5DrMJmtWLthH37994NDfo7BqGqwdfmHhSgBAIdOV6G9wwQA2P2fywCAvKkjEBKkxF1z0vHHn9yMOZOHY8Vt2R6ti4iuUYpdgC+xWq144IEH0NHRAavVitGjR+OFF15ARESE2KWRH4uJdG3G/0v/PokmnQEjkyKx9r6JUCkVGJ8ej6MFNTh2oRajhw1tRvzVulbHfyazBSqlYkjPM5Cqelv435CTiEuVWlypbcXXpyoxJVuDI+erAQB3zBzluH9GSjSe+u5Uj9RCRL1jy78LuVyOjRs3YseOHdi5cyeSk5Pxz3/+U+yyyM+5ssvf0YIaHC2ogVIhwzMPT0NIsO3z+Q05GqCz23yoqjtb5Og8ZthT7C3/pLgwzJ82EgDw+bfl+OxwGawCMC4tDiMSIz32+kQ0MJ8P/7KyMqxbtw5Lly7F2LFjsXjx4l7vV1JSglWrVmHSpEmYPXs2NmzYAKPR9aVR9la+1WqFXq/nGCRdt2tr/W0T/vQGM978+Dz+c6bS6X5mixUbPzwLAFh8U5pTQE7pDP/zlxqgN5iHVEd1l7F4nQeXDVZ3tvyHxYdj7g0pkMuAgsuN2Pl1KQDgjhtTPfbaRDQ4Ph/+xcXF2L9/P1JTU5Gent7rfbRaLR555BGYTCa89NJLePLJJ/Hvf/8b69evH9Jrrly5EjNnzsSlS5fw6KOPXudPQFLXda1/h9GM/9/Gb/DevmK88MYR7Dta4bjfJ4cu40ptK9ThQVi+wHn8e1h8BJLiwmC2CE6z511R07Xl3+a58L/W8g9HXFQoJmfbPrjo2k2IDAvCrAnDPPbaRDQ4Pj/mn5eXh/nz5wMAnnnmGZw9e7bHfd555x20tbUhPz8f0dG2dcIWiwXPPfccVq9ejcTERADAsmXLUFlZ2ePxubm52Lhxo+P2G2+8AYvFgv/5n//BW2+9hccee8yDPyEFutjO/f1rm9rx+9e+xdmSBshlgFUA/m/rCYQGKzAuLR5v7bkAAPjuwjGICFX1eJ4p2RrsOnQZxy7UYPq4JJfrqG7s2vL3TLe/2WJFbZMeAJAcHw4AmDdtpGOPgnnTRiBI5Zm5BkQ0eD7f8pfLBy7xwIEDmDlzpiP4AWDhwoWwWq04ePDazObt27fj8OHDPf7rGvx2CoUCy5Ytw44dO9z405AU2bv9y6t1OFlch5AgBf7/a2/CvGkjYLUK2LD5GDZsPoJWvQmjktW4bfrIXp9nSrZ93L9uSHXUNF5r+Q9lt8CzJfU4fbH/165r0sNqFRCkUjgmOs4Yl4ToyGAoFTLczi5/Ip/g8y3/wSgtLcW9997rdE2tViMhIQGlpaWDfp7GxkYAQGxsLARBwJ49e5CZmdnn/efNm9fn96qqqpCcnDzo16bAZT/cBwCCVAqse/RGjB0dh+yRMdAbzDh0ugqnim1d+Y8uzYVC0fsH3vEZ8VAqZKhqaENlfSuGxQ9+FYrVKjitv3e15W8wWfDbf34Dk9mKV381H5o+NuOxz/RPiguDvHNzoyCVAhsevxl6gxkpGk70I/IFPt/yH4yWlhao1eoe16OioqDVagf9PA0NDXj00UexZMkS3HXXXSgtLcVvfvMbN1dLUqOOCEasOhgqpRy/WTUd49PjAQAKhRy/eOgGx2S+meOTMTEzoc/nCQtRYcyoOADAcRe3+m3SdcBovra9sKsT/moa2mAwWmC1Cth/4kqf97OP9yfHhTtdT44PR9pwHtpD5CsCouXvLpmZmdi2bdug7793794+v9dfrwBJi0Iuw5+enAuLRUBCTKjT91RKBX6zajrOXGzA+Iy4AZ9rSo4GZ0rqcbywFotvSht0DdXddt1zNfy7Pv7L41dwX15mryth7MsJ7eP9ROSbAqLlr1arodPpelzXarWIimJrg8QXqw7pEfx2KqUCU3I0g9p0Z1Jnz8CFy40uvX5No3P4t7rY7V/VZaVAebWuz50Gr3X7M/yJfFlAhH9aWlqPsX2dToe6ujqkpQ2+dUTk6xLjbGPtunYTjCbLoB9nX+YXGqzofLyLLf/6NqfbXx7rveu/r25/IvItARH+c+bMwaFDh9DScq01snv3bsjlcsyePVvU2ojcKSJUBZXS9s+2yYVTAu3L/NI7j8x1Ofw7H2+fn7D/xBVYuh0QZLUKjuGBpHiezkfky3w+/PV6PXbv3o3du3fj6tWraG1tddy2z85fsWIFwsPDsXbtWnz99dd4//33sWHDBqxYscKxxp8oEMhk104JHOxZAegyFp/hCH8Xu/07W/5LbkpDeKgKDdoOnCt13myoSdcBo8kCuVwGTQzDn8iX+fyEv4aGBjzxxBNO1+y3N23ahBkzZiAqKgpvvvkmnn/+eaxduxbh4eG477778OSTT3qlxtraWtTVOa9/NplMg9qjgMhVMeoQ1DbpXToi2D7mnznCFv6urPO3WAXH40ckRuKmicOw55syfHnsCiZkXFudYP+AoIkJdRzTS0S+yefDPyUlBYWFhQPeLz09HW+88YZXaupu69atyM/P73G9t+WHRNcrVu3aKYFGkwUNWtt9MzrDv8NoGfTJfg1aPcwWK5QKGeKjQzF3Sgr2fFOGg6cr8aN7Jjh27Ktu4GQ/In/h8+HvD5YvX468vDyna2vWrGHLnzzC3u3fOMgxf3urPTRYiaTYcMfWwrp2E2LVA4e/fXMgTUwYFHIZxo6OQ3x0KOqb9ThyvgazJ9r26q+s5zI/In/B8HcDjUYDjUbjdE2l6rk3O5E7uNryt4e/fde98NAg6NqN0LUbHc/Vn6puLXq5XIa5U1Lw3r5ifPZtmSP87ZP9ONOfyPexaUrkZ2K6nBI4GN2749Xhtg+mgz3Z79rjr03imzdtBORyGY5dqMVXJ68CvXxIICLfxfAn8jPXWv6udfsndu7HHxEWBLgw47+ql+78FE0kvjPPdu7F398/hcaWDsf9hrHbn8jnMfyJ/My1MX8XW/6d4R/ZGf6DnfFf7Rg2cA715fOzkTY8Crp2EzZsPoo2ve3DRGIcl/kR+TqGP5Gfsbf8ta0GWCzWAe9vH4tP7AzvyLDObv9Btvyr+9iyV6WU42cPTIFSIce50obO2oIREsSpRES+juFP5GfUEcGQywBBAJpb++/6FwQBNY3OY/aRjm7/gVv+re1GtHa26JN6OcY3NVmN7y3McdxOduGYYSISDz+iuwE3+SFvUshliI4MRmOLAU0tBsRF9X5gEAC0tBmhN9jOALDvuhfhQvjbJ/HFRAYjJLj3PxdLb8nA4XPVOH+pEcMTGP5E/oDh7wbc5Ie8LUYdgsYWw4Dj/vbJfnFRIY7NeOzd/oM52a+6vvfx/q4Uchmefngadn5VittmpLr0cxCROBj+bsBNfsjbYiJDAGgHXOvf2657rnT7Vzf2XObXm1h1CB65c+ygaici8TH83YCb/JC3xTrW+vc/5u+Y7NdlvN6V8Hcs8+PafaKAwqYpkR+KUQ/uZL/uy/wAIMKF2f7Xjuhl+BMFEoY/kR+KHeQuf44Nfrq03NXhg1/nb5/wx5Y/UWBh+BP5IduYP9DUz4Q/s8WKS5UtQLfwts/2t5/sZ9emN+GLYxXQG8wAAJPZggatHuDGPUQBh+FP5IdiO7v9+xvzP1pQA127EdGRwcgaGe24HhashFxm+7pr1//7XxTjf986jt+9dhgWixU1je0QBCAkSIHoiGBP/jhE5GUMfyI/ZD/cp1nXAUEQer3P3iPlAIBbbxgBheLaP3X7yX7oNumvuKIZAHD6Yj1e/+j8tfH+uHDIZDIP/jRE5G2c7U/kh+zd/maLgJY2I6K6tcybdQYcOV8DdJ7A1506XAVdu9Fprf+VGp3j6x0HSlBy1fZhIJmT/YgCDsPfDbjDH3mbSilHZFgQdO1GNLZ09Aj//SeuwGIVkDkiGqlJPTebso37t6Gl81jf9g4T6rW2+QN3zh6Njw9ewtkS2379ib1s60tE/o3h7wbc4Y/EEKsOhq7diKYWA0YPu3ZdEAR8/q2ty3/etJG9Prb7yX4Vna3+WHUwHrt7PGoa23G0wNZzwJY/UeBh+LsBd/gjMcSoQ1BWreux3K/0qhaXq1qgVMhxy+ThvT62+8l+9vAfkRgJhVyGnz90A37xf/txta4NmSOie30OIvJfDH834A5/JAb7Wv/uy/0+75zod2NukmNZX3fdd/mrqGkFOsMfACJCVfjfn96Cyro2ZDD8iQIOm6ZEfiom0r7c71r4m8wW7D9+BQAwf3rvXf7o5WS/8i4tf7uwEBWDnyhAMfyJ/JSj5d9lrf+352ugazchVh2CSVmaPh+r7nayX0Uv4U9EgYvhT+SnYnrZ4tc+0S9v6ggo5H2vze/a8u8wmlHbZFvTP5LhTyQJDH8iP9V9zL+2sR3HLthm6C+Y0XeXP7qN+V+tbYUg2K51XzJIRIGJ4U/kp2K6bPErCAI+/bYMggBMzIzHsPiIfh/b9WQ/e5f/yCS2+omkguFP5KdiO3f5M5os0LWb8NlhW5f/7TeOGvCxXU/2q6h1nulPRIGP4U/kp0KClQgNtq3W/exwWedOf0G4MTd5wMd2Pdmv9KoWADBC039vAREFDq7zdwNu70tiiVUH42qdGdu+vAgAmD9tJFTKgX/v7Cf7WQWg4HIjwJY/kaQw/N2A2/uSWGLUIbhad22P/ttmpA7qcXK5DBFhQWhpM6JNb1vuxzF/Iulg+LsBt/clsdjH/QFgQkY8hiUMvus+Mkzl+NAQGqx0rB4gosDH8HcDbu9LYonpEth3zBx4ol9X9pP90Lm+Xybre18AIgosbJoS+bHYzuV+g53o11Vkl33/Od5PJC0MfyI/Nn1cEjSxYfjewjGDmujXlf1kPwAYkciZ/kRSwm5/Ij+WoonExv9aMKTHsuVPJF1s+RNJVATDn0iyGP5EEmU/2S9IpYAmJkzscojIixj+RBKlDrdNFkzRREDezwmARBR4OOZPJFFTcjSYM3k4bpmcInYpRORlDH8iiQoPVeGp704VuwwiEgG7/YmIiCSGLX834ME+RETkTxj+bsCDfYiIyJ8w/N2AB/sQEZE/Yfi7AQ/2ISIif8KmKRERkcQw/ImIiCSG4U9ERCQxDH8iIiKJYfgTERFJDMOfiIhIYhj+REREEsPwJyIikhiGPxERkcQw/ImIiCSG4U9ERCQxDH8iIiKJ4cE+HlJbWwuLxYJ58+aJXQoREUlEVVUVFArFgPdjy99DgoODoVRe+2xlsVjQ0tICi8XidL/erne/VlVVhaqqKq/V3letnnyOwdy/v/u4+j1ffN/7qsuTj+f73nddnnz89b7v/X1/qO87JPC3xtvve1/XPfk7r1QqERwcPPAdBfKKs2fPCllZWcLZs2cHvN79Wl5enpCXlyd6rZ58jsHcv7/7uPo9X3zf+6rLk4/n+953XZ58/PW+7/19f6jvuyCBvzXeft/7uu4Lv/Ns+RMREUkMw5+IiEhiGP5EREQSw/AnIiKSGIa/lyQkJODxxx9HQkLCgNf7uq+3uOP1XX2Owdy/v/u4+j1ffN/dUQPf96Hxt/e9v+9L6X139Tm8/b73dd0X3nuZIAiCaK9Og2LfK2Dv3r1ilyIpfN/FwfddPHzvxSHG+87wJyIikhh2+xMREUkMw5+IiEhiGP5EREQSw/AnIiKSGIY/ERGRxPBI3wCVl5eHkJAQqFQqAMCLL76IjIwMscuSjN/85jd49913UVhYKHYpAc9qteKBBx5AR0cHrFYrRo8ejRdeeAERERFilxbwmpqa8NRTT6GiogJBQUHIzc3Fc889h6CgILFLC3jr1q3DF198gdra2iH9nWHLP4C98sor2LFjB3bs2MHg96JDhw7BbDaLXYZkyOVybNy4ETt27MDOnTuRnJyMf/7zn2KXJQkymQyrV6/Gnj17sGPHDhgMBmzZskXssiRhyZIl2L59+5Afz/D3krKyMqxbtw5Lly7F2LFjsXjx4l7vV1JSglWrVmHSpEmYPXs2NmzYAKPR6PV6A4W33/f29nb86U9/wtNPP+2G6v2Xt993eyvfarVCr9dDJpNd98/gr7z53kdHR2PatGlA54ew3NxcVFZWuuXn8Dfe/p2fNm0a4uPjh1wvu/29pLi4GPv378fEiRNhtVrR295KWq0WjzzyCEaNGoWXXnoJNTU1WL9+PTo6OrBu3TqXX/Pxxx+H1WrFLbfcgp/85CeOIQAp8fb7/r//+794+OGHERMT48afwv+I8fu+cuVKFBQUICsrS9IfvsR47wHAYDBg+/bteOqpp9zwU/gfsd73IRPIKywWi+Prp59+Wrjzzjt73Ocf//iHMGnSJKGpqclx7Z133hHGjBkjVFdXO67dfffdwvTp03v89/3vf99xn6qqKkEQBKG1tVX48Y9/LPztb3/z4E/nu7z5vh89elR47LHHHPfPysry4E/m27z9+25nNpuF9evXC6+88opHfi5/IMZ7b7FYhCeeeEJ4/vnnPfZz+TqxfueH+neGLX8vkcsHHmE5cOAAZs6ciejoaMe1hQsX4tlnn8XBgwdxzz33AMCgxnmSkpIAAOHh4bjvvvuwdevW66rfX3nzfT927BjOnz+PvLw8x7W8vDxs3bpV1AM8xODt33c7hUKBZcuW4Wc/+xkee+yxIVbv38R475977jnI5XL8+te/vo7K/ZtYv/NDxTF/H1JaWoq0tDSna2q1GgkJCSgtLR3087S3t6O1tRUAYDab8emnnyI7O9vt9QYKd73vP/zhD/H1119j37592LdvHwBg3759kgv+wXLX+97Y2IjGxkbA1pOJPXv2IDMz0+31BhJ3vfcAsGHDBlRXV+MPf/jDoAJQytz5vl8vtvx9SEtLC9RqdY/rUVFR0Gq1g36ehoYGx3i/xWLB5MmT8aMf/cjN1QYOd73v5Bp3/r4//fTTMJlMAICMjAz85je/cWutgcZd731xcTE2btyItLQ03HfffQCAWbNmSXrORX/c+bfmmWeewaFDhwAAc+bMwYwZM/DHP/5x0I9n+AegESNGYMeOHWKXIXlc4+8dmZmZ2LZtm9hlSFJmZiZ/z0Wyfv3663o8+2h8iFqthk6n63Fdq9UiKipKlJqkgO+7OPi+i4fvvTh86X1n+PuQtLS0HuM+Op0OdXV1PcaJyH34vouD77t4+N6Lw5fed4a/D5kzZw4OHTqElpYWx7Xdu3dDLpdj9uzZotYWyPi+i4Pvu3j43ovDl953jvl7iV6vx/79+wEAV69eRWtrK3bv3g0AmD59OmJjY7FixQps3rwZa9euxerVq1FTU4MNGzZgxYoVSExMFPkn8E9838XB9108fO/F4W/vu0zobRsicrsrV65g3rx5vX5v06ZNmDFjBtC59ePzzz+PEydOIDw8HEuXLsWTTz7JgzKGiO+7OPi+i4fvvTj87X1n+BMREUkMx/yJiIgkhuFPREQkMQx/IiIiiWH4ExERSQzDn4iISGIY/kRERBLD8CciIpIYhj8REZHEMPyJiIgkhuFPRD6jra0NOTk5eP3118UuhSigMfyJyGcUFxdDEARkZGSIXQpRQGP4E5HPKCoqAgCGP5GHMfyJyGcUFRUhIiICycnJYpdCFNAY/kTkMwoLC5Geno5z587h0UcfxeTJk3HzzTfjzTffFLs0ooDCI32JyGfMmDED8fHx0Gq1uPfee5GcnIx///vfOH/+PHbs2IHs7GyxSyQKCEqxCyAiAoDa2lo0NzdDJpNh+/btjq7/adOmYdGiRSgoKGD4E7kJu/2JyCcUFhYCAH7yk584jfkrlbY2ikqlEq02okDD8Ccin2Cf6b9gwQKn66WlpQCA0aNHi1IXUSBi+BORTygqKkJiYiISEhKcrl+4cAFKpZLL/4jciOFPRD6hqKio1zH9wsJCjBo1CkFBQaLURRSIGP5EJDqLxYKSkhLk5OT0+N6FCxc40Y/IzRj+RCS6y5cvw2Aw9Aj5jo4OlJeXM/yJ3IzhT0Sis0/26x7yRUVFsFgsDH8iN+MmP0RERBLDlj8REZHEMPyJiIgkhuFPREQkMQx/IiIiiWH4ExERSQzDn4iISGIY/kRERBLD8CciIpIYhj8REZHEMPyJiIgkhuFPREQkMQx/IiIiifn/AD48neZFILW3AAAAAElFTkSuQmCC",
      "text/plain": [
       "<Figure size 500x500 with 1 Axes>"
      ]
     },
     "metadata": {},
     "output_type": "display_data"
    }
   ],
   "source": [
    "# Compute Jacobian using Eikonax\n",
    "eikonax_jacobian = derivator.compute_eikonax_jacobian(derivative_solver, output_partial_parameter)\n",
    "\n",
    "# Compute Jacobian using finite differences\n",
    "step_widths = np.logspace(-5, -1, 101)\n",
    "errors = []\n",
    "for step_width in step_widths:\n",
    "    finite_diff_jacobian = finitediff.compute_fd_jacobian(\n",
    "        eikonax_solver=eikonal_solver,\n",
    "        tensor_field=tensor_field_object,\n",
    "        stencil=finitediff.finite_diff_1_forward,\n",
    "        eval_point=parameter_vector,\n",
    "        step_width=step_width,\n",
    "    )\n",
    "    error = np.linalg.norm(finite_diff_jacobian - eikonax_jacobian)\n",
    "    errors.append(error)\n",
    "\n",
    "# Plot difference\n",
    "fig, ax = plt.subplots(figsize=(5, 5), layout=\"constrained\")\n",
    "ax.set_xlabel(r\"$h$\")\n",
    "ax.set_ylabel(r\"$\\|J_{\\text{FD}} - J_{\\text{Eikonax}}\\|_2$\")\n",
    "ax.loglog(step_widths, errors)"
   ]
  }
 ],
 "metadata": {
  "kernelspec": {
   "display_name": ".venv",
   "language": "python",
   "name": "python3"
  },
  "language_info": {
   "codemirror_mode": {
    "name": "ipython",
    "version": 3
   },
   "file_extension": ".py",
   "mimetype": "text/x-python",
   "name": "python",
   "nbconvert_exporter": "python",
   "pygments_lexer": "ipython3",
   "version": "3.13.7"
  }
 },
 "nbformat": 4,
 "nbformat_minor": 2
}<|MERGE_RESOLUTION|>--- conflicted
+++ resolved
@@ -86,11 +86,7 @@
   },
   {
    "cell_type": "code",
-<<<<<<< HEAD
    "execution_count": 4,
-=======
-   "execution_count": 3,
->>>>>>> ec4afc5d
    "metadata": {},
    "outputs": [],
    "source": [
@@ -145,11 +141,7 @@
   },
   {
    "cell_type": "code",
-<<<<<<< HEAD
    "execution_count": 6,
-=======
-   "execution_count": 5,
->>>>>>> ec4afc5d
    "metadata": {},
    "outputs": [],
    "source": [
@@ -169,21 +161,13 @@
   },
   {
    "cell_type": "code",
-<<<<<<< HEAD
    "execution_count": 7,
-=======
-   "execution_count": 6,
->>>>>>> ec4afc5d
    "metadata": {},
    "outputs": [
     {
      "data": {
       "text/plain": [
-<<<<<<< HEAD
        "[<matplotlib.lines.Line2D at 0x7fb1113cfd90>]"
-=======
-       "[<matplotlib.lines.Line2D at 0x7f4cdf381310>]"
->>>>>>> ec4afc5d
       ]
      },
      "execution_count": 7,
