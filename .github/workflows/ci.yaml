--- conflicted
+++ resolved
@@ -30,7 +30,6 @@
   test:
     runs-on: ubuntu-latest
     steps:
-<<<<<<< HEAD
     - name: Checkout code
       id: checkout-code
       uses: actions/checkout@v4
@@ -45,10 +44,4 @@
     - name: Run tests with Pytest
       id: run-tests
       run: uv run pytest
-=======
-      - name: Checkcontrol flow logic
-        run: |
-          echo "Checkvariables"
-          echo "${{ github.head_ref }}"
-          echo "${{ github.ref_name }}"
->>>>>>> cd9f98c1
+
